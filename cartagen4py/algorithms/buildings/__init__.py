--- conflicted
+++ resolved
@@ -1,6 +1,3 @@
 from .squaring import Squarer
-<<<<<<< HEAD
 from .randomdisplacement import BuildingDisplacementRandom
-=======
-from .amalgamation import *
->>>>>>> 9436d9a8
+from .amalgamation import *