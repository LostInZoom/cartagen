<<<<<<< HEAD
from cartagen4py.algorithms.buildings import *
from cartagen4py.algorithms.lines import *
from cartagen4py.algorithms.general import *
=======
from algorithms.buildings import *
from algorithms.lines import *
>>>>>>> 6dd4cfe9
<|MERGE_RESOLUTION|>--- conflicted
+++ resolved
@@ -1,8 +1,2 @@
-<<<<<<< HEAD
-from cartagen4py.algorithms.buildings import *
-from cartagen4py.algorithms.lines import *
-from cartagen4py.algorithms.general import *
-=======
 from algorithms.buildings import *
-from algorithms.lines import *
->>>>>>> 6dd4cfe9
+from algorithms.lines import *