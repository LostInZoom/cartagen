# This file contains point set reduction algorithms, following the classification of point set operators from Bereuter & Weibel (2013).
# A reduction means that there is still a set of points as output of the algorithm, but fewer points.

from shapely.geometry import MultiPoint, Point, Polygon
from shapely.ops import nearest_points
from cartagen.utils.partitioning.quadtree import PointSetQuadTree
import warnings
import random
import pandas as pd
import geopandas as gpd
import shapely
import numpy as np
import matplotlib.pyplot as plt

# @gtouya
def reduce_kmeans(points, ratio, mode='simplification', column=None):
    """
    Reduce a set of points using K-Means clustering.

    For more information about K-Means clustering,
    here is a link to the related `wikipedia article
    <https://en.wikipedia.org/wiki/K-means_clustering>`_

    Parameters
    ----------
    points : GeoDataFrame of Point
        The points to reduce.
    ratio : float
        A value between 0 (all points are removed) and 1 (all points are kept).
    mode : str, optional
        There are three available modes:

        - *'selection'*: inside the cluster, only point with the largest
          value in the chosen column is retained.
          This option requires the column parameter to be provided.
        - *'simplification'*: the point retained in the cluster
          is the closest to the centroid of the cluster.
        - *'aggregation'*: the points are all aggregated to
          the centroid of the cluster. The count of point is added as a new attribute.
          If a column name is provided, also adds the sum of the attribute.

    Returns
    -------
    GeoDataFrame of Point

    See Also
    --------
    reduce_quadtree :
        Reduce a set of points using a quadtree.
    reduce_labelgrid :
        Reduce a set of points using the Label Grid method.
    """
    if column is None and mode == 'selection':
        raise Exception('Provide an attribute name in selection mode.')

    if column is not None and mode == 'simplification':
        warnings.warn("Warning: There is no need to indicate a column name in simplification mode.")

    geometries = list(points.geometry)

    final_pts = []

    # first compute the number of points kept in the generalised point set
    k = int(round(len(geometries) * ratio, 0))

    if k == 0:
        return gpd.GeoDataFrame()
    if k == len(geometries):
        return points

    indexes = [ ip for ip in range(0, len(geometries)) ]
    
    #***********************************************
    # create k cluster with the K-Means algorithm
    clusters = []
    movement_tol = 3
    # initialise the clusters with random centers
    initial_centers = random.sample(geometries, k)
    centers = initial_centers.copy()
    while movement_tol > 2:
        movement_tol = 0
        # build empty clusters
        clusters.clear()
        for i in range(0,k):
            clusters.append([])
        # put the points in the closest cluster
        for ip in indexes:
            mindist = float("inf")
            nearest = -1
            i = 0
            for center in centers:
                dist = center.distance(geometries[ip])
                if(dist < mindist):
                    nearest = i
                    mindist = dist
                i += 1
            clusters[nearest].append(ip)
        # now compute the new centers of the clusters
        for i in range(0, k):
            if len(clusters[i]) == 0:
                continue # do not change the center in this case

            multi_cluster = MultiPoint([ geometries[j] for j in clusters[i] ])
            new_center = multi_cluster.centroid
            # compute the distance between the old center and the new one for this cluster
            dist = new_center.distance(centers[i])
            # check if the distance if bigger than the movement tolerance
            if dist > movement_tol:
                movement_tol = dist
            # apply the new center for this cluster
            centers[i] = new_center

    results = []
    records = points.to_dict('records')
    for cluster in clusters:
        match mode:
            case 'selection':
                # retain the largest value in each cluster for the chosen column
                selected = None
                largest = 0
                for index in cluster:
                    point = records[index]
                    value = point[column]
                    if value > largest:
                        largest = value
                        selected = point

                if selected is not None:
                    selected['count'] = len(cluster)
                    results.append(selected)

            case 'simplification':
                # the point retained in the cluster is the closest to the centroid of the cluster
                # get the centroid of the cluster
                multi = MultiPoint([ geometries[j] for j in cluster ])
                center = multi.centroid
                mindist = float("inf")
                nearest = None

                for index in cluster:
                    point = records[index]
                    dist = point['geometry'].distance(center)
                    if dist < mindist:
                        mindist = dist
                        nearest = point

                if nearest is not None:
                    results.append(nearest)

            case 'aggregation':
                # the points are all aggregated to the centroid of the cluster.
                multi = MultiPoint([ geometries[j] for j in cluster ])
                center = multi.centroid
                total = 0
                count = 0
                geoms = []
                for index in cluster:
                    point = records[index]
                    if column is not None:
                        total += point[column]
                    count += 1
                    geoms.append(point['geometry'])

                multi = MultiPoint(geoms)
                centroid = multi.centroid
                entry = { 'count': count }
                if column is not None:
                    entry['total'] = total
                entry['geometry'] = center
                results.append(entry)

    return gpd.GeoDataFrame(results, crs=points.crs)

def reduce_quadtree(points, depth, mode='simplification', column=None, quadtree=False):
    """
    Reduce a set of points using a quadtree.

    This algorithm was proposed by Bereuter & Weibel. :footcite:p:`bereuter:2012`
    The quadtree algorithm iteratively divide the point set into four chunks, creating clusters,
    until the depth parameter is reach or only one point remain per cluster.

    Parameters
    ----------
    points : GeoDataFrame of Point
        The point set to reduce.
    depth : int
        The maximum depth of the quadtree. This acts as a
        selector for the wanted degree of generalisation.
        The lower the value, the more generalised the point set will be.
    mode : str, optional
        There are three available modes:

        - *'selection'*: for one cell, the algorithm retains
          the point with the largest value in the chosen column, weighted by the depth of the point.
          This option requires the column parameter to be provided.
        - *'simplification'*: the point retained in the cell
          is the closest to the center of the cell.
        - *'aggregation'*: the points are all aggregated to
          the centroid of the cell. The count of point is added as a new attribute.
          If a column name is provided, also adds the sum of the attribute.

    column : str, optional
        Name of the column to use.
    quadtree : bool, optional
        If set to True, returns a tuple with the reduced points and the quadtree.
    
    Returns
    -------
    GeoDataFrame of Point or tuple (GeoDataFrame of Point, ``QuadTree``)

    See Also
    --------
    reduce_kmeans :
        Reduce a set of points using K-Means clustering.
    reduce_labelgrid :
        Reduce a set of points using the Label Grid method.

    References
    ----------
    .. footbibliography::
    """

    if column is not None and mode == 'simplification':
        warnings.warn("Warning: There is no need to indicate a column name in simplification mode.")

    # First get the extent of the quadtree
    xmin, ymin, xmax, ymax = points.geometry.total_bounds
    xcenter, ycenter = xmin + ((xmax - xmin) / 2), ymin + ((ymax - ymin) / 2)
    length = max(xmax - xmin, ymax - ymin) / 2
    xdmin, ydmin, xdmax, ydmax = xcenter - length, ycenter - length, xcenter + length, ycenter + length
    domain = Polygon([(xdmin, ydmin), (xdmin, ydmax), (xdmax, ydmax), (xdmax, ydmin)])

    # Then create the quadtree and populate it with the points
    qtree = PointSetQuadTree(domain, 1)
    qtree.populate(points)

    cells = []
    # get all the quadtree cells at the good depth
    cells_to_process = []
    cells_to_process.append(qtree.sw)
    cells_to_process.append(qtree.nw)
    cells_to_process.append(qtree.se)
    cells_to_process.append(qtree.ne)
    while len(cells_to_process) > 0:
        current_cell = cells_to_process.pop()
        if(current_cell.depth > depth):
            continue
        elif current_cell.depth < depth and current_cell.divided:
            cells_to_process.append(current_cell.sw)
            cells_to_process.append(current_cell.nw)
            cells_to_process.append(current_cell.se)
            cells_to_process.append(current_cell.ne)
        elif current_cell.depth < depth and not current_cell.divided:
            cells.append(current_cell)
            current_cell
        else:
            cells.append(current_cell)

    # loop on the cells
    results = []
    for cell in cells:
        # get all the points in this cell
        cell_points = cell.get_all_points()
        if len(cell_points) == 0:
            continue

        # then generalise the points based on the chosen mode
        match mode:
            case 'selection':
                if column is None:
                    raise Exception('Provide an attribute name in selection mode.')

                # retain the largest value in each cell for the chosen attribute of the point
                selected = None
                largest = 0
                for point, depth in cell_points:
                    value = point[column]
                    if value*depth > largest:
                        largest = value*depth
                        selected = point

                if selected is not None:
                    selected['count'] = len(cell_points)
                    results.append(selected)

            case 'simplification':
                # the point retained in the cell is the closest to the center of the cell
                center = cell.envelope.centroid
                mindist = float("inf")
                nearest = None
                for point, depth in cell_points:
                    dist = point['geometry'].distance(center)
                    if dist < mindist:
                        mindist = dist
                        nearest = point

                if nearest is not None:
                    results.append(nearest)

            case 'aggregation':
                # the points are all aggregated to the centroid of the cell.
                center = cell.envelope.centroid
                total = 0
                count = 0
                geoms = []
                for point, depth in cell_points:
                    if column is not None:
                        total += point[column]
                    count += 1
                    geoms.append(point['geometry'])

                multi = MultiPoint(geoms)
                centroid = multi.centroid
                entry = { 'count': count }
                if column is not None:
                    entry['total'] = total
                entry['geometry'] = center
                results.append(entry)
    
    output = gpd.GeoDataFrame(results, crs=points.crs)
    if quadtree:
        return output, qtree
    else:
        return output

<<<<<<< HEAD
def reduce_labelgrid(
        points, width, height,
        shape='square', mode='simplification',
        column=None, column_type=None, grid=False):
=======
def reduce_labelgrid(points, width, height, shape='square', mode='simplification', column=None,column_type=None, grid=False, grid_as_result=False):
>>>>>>> c772fe65
    """
    Reduce a set of points using the Label Grid method.

    This algorithm was proposed by Gröbe & Burghardt. :footcite:p:`grobe:2021`
    It assigns each point to a grid cell of a given height, width and shape
    before reducing the points per cells either by selection or aggregation.
    
    Parameters
    ----------
    points : GeoDataFrame of Point
        The points to reduce.
    width : float
        Width of the grid cells.
    height : float
        Height of the grid cells.
    shape : str, optional
        Shape of the grid cells, can be 'square', 'diamond', 'hexagonal'.
    mode : str, optional
        There are three available modes:

        - *'selection'*: for one cell, the algorithm retains
          the point with the largest value in the chosen column. This option requires
          the column parameter to be provided.
        - *'simplification'*: the point retained in the cell
          is the closest to the center of the cell.
        - *'aggregation'*: the points are all aggregated to
          the centroid of the cell. The count of point is added as a new attribute.
          If a column name is provided, also adds the sum of the attribute.

    column : str, optional
        Name of the column to use.
    column_type : str, optional
<<<<<<< HEAD
        Type of attribute value ('ratio' or 'stock'), used for the aggregation
        (stock will give sum, and ratio will give mean).
    grid : bool, optional
        If set to True, returns a tuple with the points and the grid where each cells
        contains the count of point aggregated (and the sum/mean if attribute value is provided).
=======
        Type of attribute value ('ratio' or 'stock'), used for the aggregation (stock will give sum, and ratio will give mean)
    grid : bool, optional
        If set to True, returns a tuple with the points and the grid.
    grid_as_result : bool, optional
        If set to True, returns the grid where each cells contains the count of point aggregated (and the sum/mean if attribute value is provided)
>>>>>>> c772fe65

    Returns
    -------
    GeoDataFrame of Point or tuple (GeoDataFrame of Point, GeoDataFrame of Polygon)

    See Also
    --------
    reduce_kmeans :
        Reduce a set of points using K-Means clustering.
    reduce_quadtree :
        Reduce a set of points using a quadtree.

    References
    ----------
    .. footbibliography::
    """
    if shape not in ['square', 'diamond', 'hexagonal']:
        raise Exception('{0} shape is not recognized.'.format(shape))

    if mode not in ['selection', 'simplification', 'aggregation']:
        raise Exception('{0} mode is not recognized.'.format(mode))

    if mode == 'selection' and column is None:
        raise Exception('Selection mode requires an attribute.')

    # if column not in list(points):  #-> always raise exception when column not provided
    #     raise Exception('Column {0} not in the provided GeoDataFrame.'.format(column))

    if column is not None and mode == 'simplification':
        warnings.warn("Warning: There is no need to indicate a column name in simplification mode.")

    lg = LabelGrid(points, width, height, shape, mode, column, column_type)
    lg.set_point_label_grid()
    result = lg.getPointResults()
<<<<<<< HEAD
    if grid:
        rgrid = lg.getGridResults()
        return result, rgrid
    else:
        return result
=======
    if grid_as_result == False:
        if grid:
            rgrid = lg.getGrid()
            return result, rgrid
        else:
            return result
    else:
        grid_res = lg.getGridResults()
        return grid_res
>>>>>>> c772fe65
"""
Created on Sun Jun 16 22:40:42 2024.

@author: vpech
"""
class LabelGrid():
    """
    A class for label grid algorithm.
    
    The algorithm was proposed by Gröbe, M. and Burghardt, D., 2021. 
    Scale-Dependent Point Selection Methods for Web Maps. KN - Journal of 
    Cartography and Geographic Information.
    """
    
    def __init__(self, points, width, height, shape='square', mode='simplification', column=None,column_type=None):
        """
        Construct all the necessary attributes for the LabelGrid object.

        Parameters
        ----------
        points : GeoDataFrame
            GeoDataFrame of object points we want to apply the label grid algorithm.
        width : int
            Width of a cell.
        height : int
            Height of a cell.
        shape : str
            Form of a cell. The default is 'square'.
        """
        self.__column = column
        self.__column_type = column_type
        self.__width = width
        self.__height = height
        self.__shape = shape
        self.__mode = mode
        self.__points = points
        self.__points_res = None
        self.__grid = None

    def __create_hexagonalCell(self, coords_min, coords_max):
        """
        Create a grid of hexagonal cells.

        Parameters
        ----------
        coords_min : tuple
            Coordinates of the bottom left cell first point.
        coords_max : tuple
            Coordinates of the top right cell last point.

        Returns
        -------
        polygons : GeoDataFrame
            Contains hexagonal polygon objects.
        """
        xstep = self.__width*3
        ystep = self.__width*2
        cols = list(np.arange(coords_min[0], coords_max[0]+xstep, xstep))
        rows = list(np.arange(coords_min[1], coords_max[1]+ystep, ystep))
        
        polygons = [Polygon([(x, y), 
                             (x + self.__width, y),
                             (x+self.__width*3/2, y+self.__width),
                             (x + self.__width, y+2*self.__width),
                             (x, y+2*self.__width),
                             (x-self.__width/2, y+self.__width)]) 
                    for x in cols[:-1] for y in rows[:-1]]
        return polygons

    def __createGrid(self):
        """
        Create the grid of the label grid.

        Returns
        -------
        GeoDataFrame
            Contains the grid polygons.

        """
        xmin, ymin, xmax, ymax = self.__points.total_bounds
        polygons = None
        
        if self.__shape == 'square':
            cols = list(np.arange(xmin, xmax + self.__width, self.__width))
            rows = list(np.arange(ymin, ymax + self.__height, self.__height))
        
            polygons = [Polygon([(x, y), 
                                 (x + self.__width, y), 
                                 (x + self.__width, y + self.__height), 
                                 (x, y + self.__height)]) 
                        for x in cols[:-1] for y in rows[:-1]]
            
        if self.__shape == 'diamond':
            cols = list(np.arange(xmin, xmax + self.__width*2, self.__width))
            rows = list(np.arange(ymin-self.__width, ymax + self.__width, self.__width))
            
            polygons = [Polygon([(x, y), 
                                 (x + self.__width / 2, y + self.__width / 2), 
                                 (x, y + self.__width), 
                                 (x - self.__width / 2, y + self.__width / 2)]) 
                        for x in cols[:-1] for y in rows[:-1]]
            
        if self.__shape == 'hexagonal':

            odd_coords_min = (xmin-self.__width, ymin-self.__width)
            odd_coords_max = (xmax+self.__width, ymax)
            
            odd_poly = self.__create_hexagonalCell(odd_coords_min, odd_coords_max)
            
            not_odd_coords_min = (odd_coords_min[0]+3/2*self.__width, odd_coords_min[1]-self.__width)
            not_odd_coords_max = (odd_coords_max[0], odd_coords_max[1]+self.__width)
            
            not_odd_poly = self.__create_hexagonalCell(not_odd_coords_min, not_odd_coords_max)
            
            polygons = odd_poly + not_odd_poly
            
        return gpd.GeoDataFrame({'geometry': polygons})

    def set_point_label_grid(self):
        """Set the attributes points_res and grid of the LabelGrid object."""
        self.__grid = self.__createGrid()
        
        lst_in_value = [self.__points.loc[cell.contains(self.__points['geometry'])] 
                        for cell in self.__grid['geometry']]

        lst_inter_value = [self.__points.loc[cell.touches(self.__points['geometry'])] 
                           for cell in self.__grid['geometry']]
        
        lst_all_value = [lst_inter_value[i] 
                         if lst_in_value[i].empty 
                         else pd.concat([lst_in_value[i],lst_inter_value[i]]) 
                         for i in range(len(lst_in_value))]
        
        if self.__mode == 'simplification':
            simplified = []
            for c, centroid in enumerate(self.__grid.centroid):
                points = lst_all_value[c]
                if not points.empty:
                    mindist = float("inf")
                    nearest = None
                    for index, point in points.iterrows():
                        dist = point['geometry'].distance(centroid)
                        if dist < mindist:
                            mindist = dist
                            nearest = point
                    simplified.append(nearest)
            self.__points_res = gpd.GeoDataFrame(simplified)

        elif self.__mode == 'selection':
            ind = [ e.nlargest(1, self.__column).index[0] for e in lst_all_value if not e.empty ]
            selected = [self.__points.iloc[i] for i in ind]
            self.__points_res = gpd.GeoDataFrame(selected)
            
        elif self.__mode == 'aggregation':
            aggregation = []
            for c, centroid in enumerate(self.__grid.centroid):
                p = lst_all_value[c]
                entry = { "count": len(p) }
                if self.__column is not None:
                    if self.__column_type == 'stock':
                        entry["sum"] = p[self.__column].sum()
                    elif self.__column_type == 'ratio':
                        entry["mean"] = p[self.__column].mean()
                    else:
                        raise Exception('Wrong column_type. Pick whether ratio or stock.') 
                entry["geometry"] = centroid
                if len(p) > 0: #only keep centroid of cells that contains points
                    aggregation.append(entry)
            self.__points_res = gpd.GeoDataFrame(aggregation)

    def getPointResults(self):
        """Get points results."""
        return self.__points_res
    
    def getGrid(self):
        """Get the grid."""
        return self.__grid
    
    def getGridResults(self):
        """Set the attributes points_res and grid of the LabelGrid object."""
        self.__grid = self.__createGrid()
        
        lst_in_value = [self.__points.loc[cell.contains(self.__points['geometry'])] 
                        for cell in self.__grid['geometry']]

        lst_inter_value = [self.__points.loc[cell.touches(self.__points['geometry'])] 
                           for cell in self.__grid['geometry']]
        
        lst_all_value = [lst_inter_value[i] 
                         if lst_in_value[i].empty 
                         else pd.concat([lst_in_value[i],lst_inter_value[i]]) 
                         for i in range(len(lst_in_value))]
        

        if self.__mode == 'simplification':
            raise Exception('simplification mode not available when grid_as_result activated')

        elif self.__mode == 'selection':
            ind = [(e.nlargest(1, self.__column).index[0],cell_geom) for cell_geom, e in zip(self.__grid.geometry, lst_all_value) if not e.empty ]
            selected = [self.__points.iloc[i] for i in range(len(ind))]
            cells = []
            for i in range(len(ind)):
                cells.append(ind[i][1])
            geom = gpd.GeoSeries(cells)
    
            self.__points_res = gpd.GeoDataFrame(selected, geometry=geom)
            
        elif self.__mode == 'aggregation':
            aggregation = []
            for c, centroid in enumerate(self.__grid.geometry):
                p = lst_all_value[c]
                entry = { "count": len(p) }
                if self.__column is not None:
                    if self.__column_type == 'stock':
                        entry["sum"] = p[self.__column].sum()
                    elif self.__column_type == 'ratio':
                        entry["mean"] = p[self.__column].mean()
                    else:
                        raise Exception('Wrong column_type. Pick whether ratio or stock.') 
                entry["geometry"] = centroid
                if len(p) > 0: #only keep centroid of cells that contains points
                    aggregation.append(entry)
            self.__points_res = gpd.GeoDataFrame(aggregation)
        
        return self.__points_res

<<<<<<< HEAD
=======




        # """Get the grid as gdf polygon with the values"""
        # self.__points.reset_index(drop=True, inplace=True)
        # self.__points = self.__points[['geometry', 'value']]
        
        # self.__grid = self.__createGrid()
        
        # lst_in_value = [self.__points.loc[cell.contains(self.__points['geometry']), 'value'] 
        #                 for cell in self.__grid['geometry']]

        # lst_inter_value = [self.__points.loc[cell.touches(self.__points['geometry']), 'value'] 
        #                    for cell in self.__grid['geometry']]
        
        # lst_all_value = [lst_inter_value[i] 
        #                  if lst_in_value[i].empty 
        #                  else pd.concat([lst_in_value[i],lst_inter_value[i]]) 
        #                  for i in range(len(lst_in_value))]        
        
        # if self.__mode == 'selection':
        #     aggreg = [(geom, len(cell), values.max()) for geom, cell, values in zip(self.__grid.geometry, lst_all_value, lst_all_value) if not cell.empty] #adding the value attribute to the result gdf (Paul B. - 22/08/2024))
        #     df = pd.DataFrame(aggreg, columns=["geometry", "point_count", "max_value"]) 
        #     point_results = gpd.GeoDataFrame(df, geometry="geometry") 

        # if self.__mode == 'aggregation':
        #     aggreg = [(geom, len(cell), values.sum()) for geom, cell, values in zip(self.__grid.geometry, lst_all_value, lst_all_value) if not cell.empty] #adding the value attribute to the result gdf (Paul B. - 22/08/2024))
        #     df = pd.DataFrame(aggreg, columns=["geometry", "point_count", "sum_value"])
        #     point_results = gpd.GeoDataFrame(df, geometry="geometry") 

        # self.__points_res = point_results
        

>>>>>>> c772fe65
    def draw(self):
        """Draw the grid with the points given and the grid with point results."""
        fig, ax1 = plt.subplots()
        self.__grid.boundary.plot(ax=ax1, color='goldenrod')
        self.__points.plot(ax=ax1, color='black')
        
        fig, ax2 = plt.subplots()
        self.__grid.boundary.plot(ax=ax2, color='goldenrod')
        
        if self.__mode == 'selection':
            self.__points_res.plot(ax=ax2, color='chocolate')
            
        if self.__mode == 'aggregation':
            self.__points_res.plot(ax=ax2, color='chocolate', markersize=self.__width*self.__points_res["count"])<|MERGE_RESOLUTION|>--- conflicted
+++ resolved
@@ -323,14 +323,10 @@
     else:
         return output
 
-<<<<<<< HEAD
 def reduce_labelgrid(
         points, width, height,
         shape='square', mode='simplification',
         column=None, column_type=None, grid=False):
-=======
-def reduce_labelgrid(points, width, height, shape='square', mode='simplification', column=None,column_type=None, grid=False, grid_as_result=False):
->>>>>>> c772fe65
     """
     Reduce a set of points using the Label Grid method.
 
@@ -363,19 +359,11 @@
     column : str, optional
         Name of the column to use.
     column_type : str, optional
-<<<<<<< HEAD
         Type of attribute value ('ratio' or 'stock'), used for the aggregation
         (stock will give sum, and ratio will give mean).
     grid : bool, optional
         If set to True, returns a tuple with the points and the grid where each cells
         contains the count of point aggregated (and the sum/mean if attribute value is provided).
-=======
-        Type of attribute value ('ratio' or 'stock'), used for the aggregation (stock will give sum, and ratio will give mean)
-    grid : bool, optional
-        If set to True, returns a tuple with the points and the grid.
-    grid_as_result : bool, optional
-        If set to True, returns the grid where each cells contains the count of point aggregated (and the sum/mean if attribute value is provided)
->>>>>>> c772fe65
 
     Returns
     -------
@@ -410,23 +398,11 @@
     lg = LabelGrid(points, width, height, shape, mode, column, column_type)
     lg.set_point_label_grid()
     result = lg.getPointResults()
-<<<<<<< HEAD
     if grid:
         rgrid = lg.getGridResults()
         return result, rgrid
     else:
         return result
-=======
-    if grid_as_result == False:
-        if grid:
-            rgrid = lg.getGrid()
-            return result, rgrid
-        else:
-            return result
-    else:
-        grid_res = lg.getGridResults()
-        return grid_res
->>>>>>> c772fe65
 """
 Created on Sun Jun 16 22:40:42 2024.
 
@@ -653,43 +629,6 @@
         
         return self.__points_res
 
-<<<<<<< HEAD
-=======
-
-
-
-
-        # """Get the grid as gdf polygon with the values"""
-        # self.__points.reset_index(drop=True, inplace=True)
-        # self.__points = self.__points[['geometry', 'value']]
-        
-        # self.__grid = self.__createGrid()
-        
-        # lst_in_value = [self.__points.loc[cell.contains(self.__points['geometry']), 'value'] 
-        #                 for cell in self.__grid['geometry']]
-
-        # lst_inter_value = [self.__points.loc[cell.touches(self.__points['geometry']), 'value'] 
-        #                    for cell in self.__grid['geometry']]
-        
-        # lst_all_value = [lst_inter_value[i] 
-        #                  if lst_in_value[i].empty 
-        #                  else pd.concat([lst_in_value[i],lst_inter_value[i]]) 
-        #                  for i in range(len(lst_in_value))]        
-        
-        # if self.__mode == 'selection':
-        #     aggreg = [(geom, len(cell), values.max()) for geom, cell, values in zip(self.__grid.geometry, lst_all_value, lst_all_value) if not cell.empty] #adding the value attribute to the result gdf (Paul B. - 22/08/2024))
-        #     df = pd.DataFrame(aggreg, columns=["geometry", "point_count", "max_value"]) 
-        #     point_results = gpd.GeoDataFrame(df, geometry="geometry") 
-
-        # if self.__mode == 'aggregation':
-        #     aggreg = [(geom, len(cell), values.sum()) for geom, cell, values in zip(self.__grid.geometry, lst_all_value, lst_all_value) if not cell.empty] #adding the value attribute to the result gdf (Paul B. - 22/08/2024))
-        #     df = pd.DataFrame(aggreg, columns=["geometry", "point_count", "sum_value"])
-        #     point_results = gpd.GeoDataFrame(df, geometry="geometry") 
-
-        # self.__points_res = point_results
-        
-
->>>>>>> c772fe65
     def draw(self):
         """Draw the grid with the points given and the grid with point results."""
         fig, ax1 = plt.subplots()
